[workspace]
members = [".", "codegen"]

[package]
name = "rhai"
version = "1.3.0"
edition = "2018"
authors = ["Jonathan Turner", "Lukáš Hozda", "Stephen Chung", "jhwgh1968"]
description = "Embedded scripting for Rust"
homepage = "https://rhai.rs"
repository = "https://github.com/rhaiscript"
readme = "README.md"
license = "MIT OR Apache-2.0"
include = ["**/*.rs", "scripts/*.rhai", "**/*.md", "Cargo.toml"]
keywords = ["scripting", "scripting-engine", "scripting-language", "embedded"]
categories = ["no-std", "embedded", "wasm", "parser-implementations"]

[dependencies]
<<<<<<< HEAD
smallvec = { version = "1.6", default-features = false }
=======
smallvec = { version = "1.7", default-features = false, features = ["union", "const_new" ] }
ahash = { version = "0.7", default-features = false }
>>>>>>> 15abbbb2
num-traits = { version = "0.2", default-features = false }
smartstring = { version = "0.2.8", default-features = false }
rhai_codegen = { version = "1.2", path = "codegen", default-features = false }

[dev-dependencies]
serde_bytes = "0.11"

[features]
default = ["std", "union"]
std = ["num-traits/std"]
union = ["smallvec/union"]      # SmallVec union feature requires Rust 1.49, and Repl.it is on 1.44
unchecked = []                  # unchecked arithmetic
sync = []                       # restrict to only types that implement Send + Sync
no_position = []                # do not track position in the parser
no_optimize = []                # no script optimizer
no_float = []                   # no floating-point
f32_float = []                  # set FLOAT=f32
only_i32 = []                   # set INT=i32 (useful for 32-bit systems)
only_i64 = []                   # set INT=i64 (default) and disable support for all other integer types
decimal = ["rust_decimal"]      # add the Decimal number type
no_index = []                   # no arrays and indexing
no_object = []                  # no custom objects
no_function = ["no_closure"]    # no script-defined functions (meaning no closures)
no_closure = []                 # no automatic sharing and capture of anonymous functions to external variables
no_module = []                  # no modules
internals = []                  # expose internal data structures
unicode-xid-ident = ["unicode-xid"] # allow Unicode Standard Annex #31 for identifiers.
metadata = ["serde", "serde_json", "rhai_codegen/metadata", "smartstring/serde"] # enable exporting functions metadata

no_std = ["no-std-compat", "num-traits/libm", "core-error", "libm"]

[profile.release]
lto = "fat"
codegen-units = 1
#opt-level = "z"     # optimize for size
#panic = 'abort'     # remove stack backtrace for no-std

[dependencies.no-std-compat]
version = "0.4"
default-features = false
features = ["alloc"]
optional = true

[dependencies.libm]
version = "0.2"
default-features = false
optional = true

[dependencies.core-error]
version = "0.0"
default-features = false
features = ["alloc"]
optional = true

[dependencies.serde]
version = "1.0"
default-features = false
features = ["derive", "alloc"]
optional = true

[dependencies.serde_json]
version = "1.0"
default-features = false
features = ["alloc"]
optional = true

[dependencies.unicode-xid]
version = "0.2"
default-features = false
optional = true

[dependencies.rust_decimal]
version = "1.16"
default-features = false
features = ["maths"]
optional = true

[package.metadata.docs.rs]
features = ["metadata", "serde", "internals", "decimal"] # compiling for no-std<|MERGE_RESOLUTION|>--- conflicted
+++ resolved
@@ -16,12 +16,7 @@
 categories = ["no-std", "embedded", "wasm", "parser-implementations"]
 
 [dependencies]
-<<<<<<< HEAD
-smallvec = { version = "1.6", default-features = false }
-=======
-smallvec = { version = "1.7", default-features = false, features = ["union", "const_new" ] }
-ahash = { version = "0.7", default-features = false }
->>>>>>> 15abbbb2
+smallvec = { version = "1.7", default-features = false, features = ["union", "const_new"] }
 num-traits = { version = "0.2", default-features = false }
 smartstring = { version = "0.2.8", default-features = false }
 rhai_codegen = { version = "1.2", path = "codegen", default-features = false }
@@ -30,9 +25,8 @@
 serde_bytes = "0.11"
 
 [features]
-default = ["std", "union"]
+default = ["std"]
 std = ["num-traits/std"]
-union = ["smallvec/union"]      # SmallVec union feature requires Rust 1.49, and Repl.it is on 1.44
 unchecked = []                  # unchecked arithmetic
 sync = []                       # restrict to only types that implement Send + Sync
 no_position = []                # do not track position in the parser
