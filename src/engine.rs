//! Main module defining the script evaluation `Engine`.

use crate::any::{map_std_type_name, Dynamic, Union, Variant};
use crate::calc_fn_hash;
use crate::error::ParseErrorType;
use crate::fn_native::{CallableFunction, Callback, FnCallArgs, FnPtr};
use crate::module::{resolvers, Module, ModuleRef, ModuleResolver};
use crate::optimize::OptimizationLevel;
use crate::packages::{Package, PackagesCollection, StandardPackage};
use crate::parser::{Expr, FnAccess, ImmutableString, ReturnType, ScriptFnDef, Stmt, AST, INT};
use crate::r#unsafe::unsafe_cast_var_name_to_lifetime;
use crate::result::EvalAltResult;
use crate::scope::{EntryType as ScopeEntryType, Scope};
use crate::token::{is_valid_identifier, Position};
use crate::utils::StaticVec;

#[cfg(not(feature = "no_float"))]
use crate::parser::FLOAT;

use crate::stdlib::{
    any::{type_name, TypeId},
    borrow::Cow,
    boxed::Box,
    collections::{HashMap, HashSet},
    format,
    iter::{empty, once},
    mem,
    string::{String, ToString},
    vec::Vec,
};

/// Variable-sized array of `Dynamic` values.
///
/// Not available under the `no_index` feature.
#[cfg(not(feature = "no_index"))]
pub type Array = Vec<Dynamic>;

/// Hash map of `Dynamic` values with `ImmutableString` keys.
///
/// Not available under the `no_object` feature.
#[cfg(not(feature = "no_object"))]
pub type Map = HashMap<ImmutableString, Dynamic>;

/// A stack of imported modules.
pub type Imports<'a> = Vec<(Cow<'a, str>, Module)>;

#[cfg(not(feature = "unchecked"))]
#[cfg(debug_assertions)]
pub const MAX_CALL_STACK_DEPTH: usize = 16;
#[cfg(not(feature = "unchecked"))]
#[cfg(debug_assertions)]
pub const MAX_EXPR_DEPTH: usize = 32;
#[cfg(not(feature = "unchecked"))]
#[cfg(debug_assertions)]
pub const MAX_FUNCTION_EXPR_DEPTH: usize = 16;

#[cfg(not(feature = "unchecked"))]
#[cfg(not(debug_assertions))]
pub const MAX_CALL_STACK_DEPTH: usize = 128;
#[cfg(not(feature = "unchecked"))]
#[cfg(not(debug_assertions))]
pub const MAX_EXPR_DEPTH: usize = 128;
#[cfg(not(feature = "unchecked"))]
#[cfg(not(debug_assertions))]
pub const MAX_FUNCTION_EXPR_DEPTH: usize = 32;

#[cfg(feature = "unchecked")]
pub const MAX_CALL_STACK_DEPTH: usize = usize::MAX;
#[cfg(feature = "unchecked")]
pub const MAX_EXPR_DEPTH: usize = 0;
#[cfg(feature = "unchecked")]
pub const MAX_FUNCTION_EXPR_DEPTH: usize = 0;

pub const KEYWORD_PRINT: &str = "print";
pub const KEYWORD_DEBUG: &str = "debug";
pub const KEYWORD_TYPE_OF: &str = "type_of";
pub const KEYWORD_EVAL: &str = "eval";
pub const KEYWORD_FN_PTR: &str = "Fn";
pub const KEYWORD_FN_PTR_CALL: &str = "call";
pub const KEYWORD_THIS: &str = "this";
pub const FN_TO_STRING: &str = "to_string";
pub const FN_GET: &str = "get$";
pub const FN_SET: &str = "set$";
pub const FN_IDX_GET: &str = "$index$get$";
pub const FN_IDX_SET: &str = "$index$set$";

/// A type specifying the method of chaining.
#[derive(Debug, Clone, Copy, Eq, PartialEq, Hash)]
enum ChainType {
    None,
    Index,
    Dot,
}

/// A type that encapsulates a mutation target for an expression with side effects.
#[derive(Debug)]
enum Target<'a> {
    /// The target is a mutable reference to a `Dynamic` value somewhere.
    Ref(&'a mut Dynamic),
    /// The target is a temporary `Dynamic` value (i.e. the mutation can cause no side effects).
    Value(Dynamic),
    /// The target is a character inside a String.
    /// This is necessary because directly pointing to a char inside a String is impossible.
    StringChar(&'a mut Dynamic, usize, Dynamic),
}

impl Target<'_> {
    /// Is the `Target` a reference pointing to other data?
    pub fn is_ref(&self) -> bool {
        match self {
            Self::Ref(_) => true,
            Self::Value(_) | Self::StringChar(_, _, _) => false,
        }
    }
    /// Is the `Target` an owned value?
    pub fn is_value(&self) -> bool {
        match self {
            Self::Ref(_) => false,
            Self::Value(_) => true,
            Self::StringChar(_, _, _) => false,
        }
    }
    /// Is the `Target` a specific type?
    pub fn is<T: Variant + Clone>(&self) -> bool {
        match self {
            Target::Ref(r) => r.is::<T>(),
            Target::Value(r) => r.is::<T>(),
            Target::StringChar(_, _, _) => TypeId::of::<T>() == TypeId::of::<char>(),
        }
    }
    /// Get the value of the `Target` as a `Dynamic`, cloning a referenced value if necessary.
    pub fn clone_into_dynamic(self) -> Dynamic {
        match self {
            Self::Ref(r) => r.clone(),        // Referenced value is cloned
            Self::Value(v) => v,              // Owned value is simply taken
            Self::StringChar(_, _, ch) => ch, // Character is taken
        }
    }
    /// Get a mutable reference from the `Target`.
    pub fn as_mut(&mut self) -> &mut Dynamic {
        match self {
            Self::Ref(r) => *r,
            Self::Value(ref mut r) => r,
            Self::StringChar(_, _, ref mut r) => r,
        }
    }
    /// Update the value of the `Target`.
    /// Position in `EvalAltResult` is None and must be set afterwards.
    pub fn set_value(&mut self, new_val: Dynamic) -> Result<(), Box<EvalAltResult>> {
        match self {
            Self::Ref(r) => **r = new_val,
            Self::Value(_) => {
                return Err(Box::new(EvalAltResult::ErrorAssignmentToUnknownLHS(
                    Position::none(),
                )))
            }
            Self::StringChar(Dynamic(Union::Str(ref mut s)), index, _) => {
                // Replace the character at the specified index position
                let new_ch = new_val
                    .as_char()
                    .map_err(|_| EvalAltResult::ErrorCharMismatch(Position::none()))?;

                let mut chars: StaticVec<char> = s.chars().collect();
                let ch = chars[*index];

                // See if changed - if so, update the String
                if ch != new_ch {
                    chars[*index] = new_ch;
                    *s = chars.iter().collect::<String>().into();
                }
            }
            _ => unreachable!(),
        }

        Ok(())
    }
}

impl<'a> From<&'a mut Dynamic> for Target<'a> {
    fn from(value: &'a mut Dynamic) -> Self {
        Self::Ref(value)
    }
}
impl<T: Into<Dynamic>> From<T> for Target<'_> {
    fn from(value: T) -> Self {
        Self::Value(value.into())
    }
}

/// A type that holds all the current states of the Engine.
///
/// # Safety
///
/// This type uses some unsafe code, mainly for avoiding cloning of local variable names via
/// direct lifetime casting.
#[derive(Debug, Clone, Eq, PartialEq, Hash, Default)]
pub struct State {
    /// Normally, access to variables are parsed with a relative offset into the scope to avoid a lookup.
    /// In some situation, e.g. after running an `eval` statement, subsequent offsets become mis-aligned.
    /// When that happens, this flag is turned on to force a scope lookup by name.
    pub always_search: bool,
    /// Level of the current scope.  The global (root) level is zero, a new block (or function call)
    /// is one level higher, and so on.
    pub scope_level: usize,
    /// Number of operations performed.
    pub operations: u64,
    /// Number of modules loaded.
    pub modules: usize,
}

impl State {
    /// Create a new `State`.
    pub fn new() -> Self {
        Default::default()
    }
}

/// Get a script-defined function definition from a module.
#[cfg(not(feature = "no_function"))]
pub fn get_script_function_by_signature<'a>(
    module: &'a Module,
    name: &str,
    params: usize,
    public_only: bool,
) -> Option<&'a ScriptFnDef> {
    // Qualifiers (none) + function name + number of arguments.
    let hash_script = calc_fn_hash(empty(), name, params, empty());
    let func = module.get_fn(hash_script)?;
    if !func.is_script() {
        return None;
    }
    let fn_def = func.get_fn_def();

    match fn_def.access {
        FnAccess::Private if public_only => None,
        FnAccess::Private | FnAccess::Public => Some(&fn_def),
    }
}

/// Rhai main scripting engine.
///
/// ```
/// # fn main() -> Result<(), Box<rhai::EvalAltResult>> {
/// use rhai::Engine;
///
/// let engine = Engine::new();
///
/// let result = engine.eval::<i64>("40 + 2")?;
///
/// println!("Answer: {}", result);  // prints 42
/// # Ok(())
/// # }
/// ```
///
/// Currently, `Engine` is neither `Send` nor `Sync`. Use the `sync` feature to make it `Send + Sync`.
pub struct Engine {
    /// A unique ID identifying this scripting `Engine`.
    pub id: Option<String>,

    /// A module containing all functions directly loaded into the Engine.
    pub(crate) global_module: Module,
    /// A collection of all library packages loaded into the Engine.
    pub(crate) packages: PackagesCollection,

    /// A module resolution service.
    pub(crate) module_resolver: Option<Box<dyn ModuleResolver>>,

    /// A hashmap mapping type names to pretty-print names.
    pub(crate) type_names: Option<HashMap<String, String>>,

    /// A hashset containing symbols to disable.
    pub(crate) disabled_symbols: Option<HashSet<String>>,
    /// A hashset containing custom keywords and precedence to recognize.
    pub(crate) custom_keywords: Option<HashMap<String, u8>>,

    /// Callback closure for implementing the `print` command.
    pub(crate) print: Callback<str, ()>,
    /// Callback closure for implementing the `debug` command.
    pub(crate) debug: Callback<str, ()>,
    /// Callback closure for progress reporting.
    pub(crate) progress: Option<Callback<u64, bool>>,

    /// Optimize the AST after compilation.
    pub(crate) optimization_level: OptimizationLevel,
    /// Maximum levels of call-stack to prevent infinite recursion.
    ///
    /// Defaults to 16 for debug builds and 128 for non-debug builds.
    pub(crate) max_call_stack_depth: usize,
    /// Maximum depth of statements/expressions at global level.
    pub(crate) max_expr_depth: usize,
    /// Maximum depth of statements/expressions in functions.
    pub(crate) max_function_expr_depth: usize,
    /// Maximum number of operations allowed to run.
    pub(crate) max_operations: u64,
    /// Maximum number of modules allowed to load.
    pub(crate) max_modules: usize,
    /// Maximum length of a string.
    pub(crate) max_string_size: usize,
    /// Maximum length of an array.
    pub(crate) max_array_size: usize,
    /// Maximum number of properties in a map.
    pub(crate) max_map_size: usize,
}

impl Default for Engine {
    fn default() -> Self {
        // Create the new scripting Engine
        let mut engine = Self {
            id: None,

            packages: Default::default(),
            global_module: Default::default(),

            #[cfg(not(feature = "no_module"))]
            #[cfg(not(feature = "no_std"))]
            #[cfg(not(target_arch = "wasm32"))]
            module_resolver: Some(Box::new(resolvers::FileModuleResolver::new())),
            #[cfg(any(feature = "no_module", feature = "no_std", target_arch = "wasm32",))]
            module_resolver: None,

            type_names: None,
            disabled_symbols: None,
            custom_keywords: None,

            // default print/debug implementations
            print: Box::new(default_print),
            debug: Box::new(default_print),

            // progress callback
            progress: None,

            // optimization level
            #[cfg(feature = "no_optimize")]
            optimization_level: OptimizationLevel::None,

            #[cfg(not(feature = "no_optimize"))]
            optimization_level: OptimizationLevel::Simple,

            max_call_stack_depth: MAX_CALL_STACK_DEPTH,
            max_expr_depth: MAX_EXPR_DEPTH,
            max_function_expr_depth: MAX_FUNCTION_EXPR_DEPTH,
            max_operations: 0,
            max_modules: usize::MAX,
            max_string_size: 0,
            max_array_size: 0,
            max_map_size: 0,
        };

        engine.load_package(StandardPackage::new().get());

        engine
    }
}

/// Make getter function
pub fn make_getter(id: &str) -> String {
    format!("{}{}", FN_GET, id)
}

/// Extract the property name from a getter function name.
fn extract_prop_from_getter(fn_name: &str) -> Option<&str> {
    #[cfg(not(feature = "no_object"))]
    if fn_name.starts_with(FN_GET) {
        Some(&fn_name[FN_GET.len()..])
    } else {
        None
    }

    #[cfg(feature = "no_object")]
    None
}

/// Make setter function
pub fn make_setter(id: &str) -> String {
    format!("{}{}", FN_SET, id)
}

/// Extract the property name from a setter function name.
fn extract_prop_from_setter(fn_name: &str) -> Option<&str> {
    #[cfg(not(feature = "no_object"))]
    if fn_name.starts_with(FN_SET) {
        Some(&fn_name[FN_SET.len()..])
    } else {
        None
    }

    #[cfg(feature = "no_object")]
    None
}

/// Print/debug to stdout
fn default_print(s: &str) {
    #[cfg(not(feature = "no_std"))]
    #[cfg(not(target_arch = "wasm32"))]
    println!("{}", s);
}

/// Search for a module within an imports stack.
/// Position in `EvalAltResult` is None and must be set afterwards.
fn search_imports<'s>(
    mods: &'s mut Imports,
    state: &mut State,
    modules: &Box<ModuleRef>,
) -> Result<&'s mut Module, Box<EvalAltResult>> {
    let (root, root_pos) = modules.get(0);

    // Qualified - check if the root module is directly indexed
    let index = if state.always_search {
        None
    } else {
        modules.index()
    };

    Ok(if let Some(index) = index {
        let offset = mods.len() - index.get();
        &mut mods.get_mut(offset).unwrap().1
    } else {
        mods.iter_mut()
            .rev()
            .find(|(n, _)| n == root)
            .map(|(_, m)| m)
            .ok_or_else(|| {
                Box::new(EvalAltResult::ErrorModuleNotFound(
                    root.to_string(),
                    *root_pos,
                ))
            })?
    })
}

/// Search for a variable within the scope
fn search_scope<'s, 'a>(
    scope: &'s mut Scope,
    mods: &'s mut Imports,
    state: &mut State,
    this_ptr: &'s mut Option<&mut Dynamic>,
    expr: &'a Expr,
) -> Result<(&'s mut Dynamic, &'a str, ScopeEntryType, Position), Box<EvalAltResult>> {
    let ((name, pos), modules, hash_var, index) = match expr {
        Expr::Variable(v) => v.as_ref(),
        _ => unreachable!(),
    };

    // Check if the variable is `this`
    if name == KEYWORD_THIS {
        if let Some(val) = this_ptr {
            return Ok(((*val).into(), KEYWORD_THIS, ScopeEntryType::Normal, *pos));
        } else {
            return Err(Box::new(EvalAltResult::ErrorUnboundedThis(*pos)));
        }
    }

    // Check if it is qualified
    if let Some(modules) = modules {
        let module = search_imports(mods, state, modules)?;
        let target = module
            .get_qualified_var_mut(*hash_var)
            .map_err(|err| match *err {
                EvalAltResult::ErrorVariableNotFound(_, _) => Box::new(
                    EvalAltResult::ErrorVariableNotFound(format!("{}{}", modules, name), *pos),
                ),
                _ => err.new_position(*pos),
            })?;

        // Module variables are constant
        Ok((target, name, ScopeEntryType::Constant, *pos))
    } else {
        // Unqualified - check if it is directly indexed
        let index = if state.always_search { None } else { *index };

        let index = if let Some(index) = index {
            scope.len() - index.get()
        } else {
            // Find the variable in the scope
            scope
                .get_index(name)
                .ok_or_else(|| Box::new(EvalAltResult::ErrorVariableNotFound(name.into(), *pos)))?
                .0
        };

        let (val, typ) = scope.get_mut(index);
        Ok((val, name, typ, *pos))
    }
}

impl Engine {
    /// Create a new `Engine`
    pub fn new() -> Self {
        Default::default()
    }

    /// Create a new `Engine` with minimal built-in functions.
    /// Use the `load_package` method to load additional packages of functions.
    pub fn new_raw() -> Self {
        Self {
            id: None,

            packages: Default::default(),
            global_module: Default::default(),
            module_resolver: None,

            type_names: None,
            disabled_symbols: None,
            custom_keywords: None,

            print: Box::new(|_| {}),
            debug: Box::new(|_| {}),
            progress: None,

            #[cfg(feature = "no_optimize")]
            optimization_level: OptimizationLevel::None,

            #[cfg(not(feature = "no_optimize"))]
            optimization_level: OptimizationLevel::Simple,

            max_call_stack_depth: MAX_CALL_STACK_DEPTH,
            max_expr_depth: MAX_EXPR_DEPTH,
            max_function_expr_depth: MAX_FUNCTION_EXPR_DEPTH,
            max_operations: 0,
            max_modules: usize::MAX,
            max_string_size: 0,
            max_array_size: 0,
            max_map_size: 0,
        }
    }

    /// Universal method for calling functions either registered with the `Engine` or written in Rhai.
    /// Position in `EvalAltResult` is None and must be set afterwards.
    ///
    /// ## WARNING
    ///
    /// Function call arguments be _consumed_ when the function requires them to be passed by value.
    /// All function arguments not in the first position are always passed by value and thus consumed.
    /// **DO NOT** reuse the argument values unless for the first `&mut` argument - all others are silently replaced by `()`!
    pub(crate) fn call_fn_raw(
        &self,
        scope: &mut Scope,
        mods: &mut Imports,
        state: &mut State,
        lib: &Module,
        fn_name: &str,
        (hash_fn, hash_script): (u64, u64),
        args: &mut FnCallArgs,
        is_ref: bool,
        is_method: bool,
        def_val: Option<&Dynamic>,
        level: usize,
    ) -> Result<(Dynamic, bool), Box<EvalAltResult>> {
        self.inc_operations(state)?;

        let native_only = hash_script == 0;

        // Check for stack overflow
        #[cfg(not(feature = "no_function"))]
        #[cfg(not(feature = "unchecked"))]
        if level > self.max_call_stack_depth {
            return Err(Box::new(
                EvalAltResult::ErrorStackOverflow(Position::none()),
            ));
        }

        let mut this_copy: Dynamic = Default::default();
        let mut old_this_ptr: Option<&mut Dynamic> = None;

        /// This function replaces the first argument of a method call with a clone copy.
        /// This is to prevent a pure function unintentionally consuming the first argument.
        fn normalize_first_arg<'a>(
            normalize: bool,
            this_copy: &mut Dynamic,
            old_this_ptr: &mut Option<&'a mut Dynamic>,
            args: &mut FnCallArgs<'a>,
        ) {
            // Only do it for method calls with arguments.
            if !normalize || args.is_empty() {
                return;
            }

            // Clone the original value.
            *this_copy = args[0].clone();

            // Replace the first reference with a reference to the clone, force-casting the lifetime.
            // Keep the original reference.  Must remember to restore it later with `restore_first_arg_of_method_call`.
            //
            // # Safety
            //
            // Blindly casting a a reference to another lifetime saves on allocations and string cloning,
            // but must be used with the utmost care.
            //
            // We can do this here because, at the end of this scope, we'd restore the original reference
            // with `restore_first_arg_of_method_call`. Therefore this shorter lifetime does not get "out".
            let this_pointer = mem::replace(args.get_mut(0).unwrap(), unsafe {
                mem::transmute(this_copy)
            });

            *old_this_ptr = Some(this_pointer);
        }

        /// This function restores the first argument that was replaced by `normalize_first_arg_of_method_call`.
        fn restore_first_arg<'a>(old_this_ptr: Option<&'a mut Dynamic>, args: &mut FnCallArgs<'a>) {
            if let Some(this_pointer) = old_this_ptr {
                mem::replace(args.get_mut(0).unwrap(), this_pointer);
            }
        }

        // Search for the function
        // First search in script-defined functions (can override built-in)
        // Then search registered native functions (can override packages)
        // Then search packages
        // NOTE: We skip script functions for global_module and packages, and native functions for lib
        let func = if !native_only {
            lib.get_fn(hash_script) //.or_else(|| lib.get_fn(hash_fn))
        } else {
            None
        }
        //.or_else(|| self.global_module.get_fn(hash_script))
        .or_else(|| self.global_module.get_fn(hash_fn))
        //.or_else(|| self.packages.get_fn(hash_script))
        .or_else(|| self.packages.get_fn(hash_fn));

        if let Some(func) = func {
            #[cfg(not(feature = "no_function"))]
            let need_normalize = is_ref && (func.is_pure() || (func.is_script() && !is_method));
            #[cfg(feature = "no_function")]
            let need_normalize = is_ref && func.is_pure();

            // Calling pure function but the first argument is a reference?
            normalize_first_arg(need_normalize, &mut this_copy, &mut old_this_ptr, args);

            #[cfg(not(feature = "no_function"))]
            if func.is_script() {
                // Run scripted function
                let fn_def = func.get_fn_def();

                // Method call of script function - map first argument to `this`
                return if is_method {
                    let (first, rest) = args.split_at_mut(1);
                    Ok((
                        self.call_script_fn(
                            scope,
                            mods,
                            state,
                            lib,
                            &mut Some(first[0]),
                            fn_name,
                            fn_def,
                            rest,
                            level,
                        )?,
                        false,
                    ))
                } else {
                    let result = self.call_script_fn(
                        scope, mods, state, lib, &mut None, fn_name, fn_def, args, level,
                    )?;

                    // Restore the original reference
                    restore_first_arg(old_this_ptr, args);

                    Ok((result, false))
                };
            }

            // Run external function
            let result = func.get_native_fn()(self, lib, args)?;

            // Restore the original reference
            restore_first_arg(old_this_ptr, args);

            // See if the function match print/debug (which requires special processing)
            return Ok(match fn_name {
                KEYWORD_PRINT => (
                    (self.print)(result.as_str().map_err(|typ| {
                        Box::new(EvalAltResult::ErrorMismatchOutputType(
                            self.map_type_name(type_name::<ImmutableString>()).into(),
                            typ.into(),
                            Position::none(),
                        ))
                    })?)
                    .into(),
                    false,
                ),
                KEYWORD_DEBUG => (
                    (self.debug)(result.as_str().map_err(|typ| {
                        Box::new(EvalAltResult::ErrorMismatchOutputType(
                            self.map_type_name(type_name::<ImmutableString>()).into(),
                            typ.into(),
                            Position::none(),
                        ))
                    })?)
                    .into(),
                    false,
                ),
                _ => (result, func.is_method()),
            });
        }

        // See if it is built in.
        if args.len() == 2 {
            match run_builtin_binary_op(fn_name, args[0], args[1])? {
                Some(v) => return Ok((v, false)),
                None => (),
            }
        }

        // Return default value (if any)
        if let Some(val) = def_val {
            return Ok((val.clone(), false));
        }

        // Getter function not found?
        if let Some(prop) = extract_prop_from_getter(fn_name) {
            return Err(Box::new(EvalAltResult::ErrorDotExpr(
                format!("- property '{}' unknown or write-only", prop),
                Position::none(),
            )));
        }

        // Setter function not found?
        if let Some(prop) = extract_prop_from_setter(fn_name) {
            return Err(Box::new(EvalAltResult::ErrorDotExpr(
                format!("- property '{}' unknown or read-only", prop),
                Position::none(),
            )));
        }

        // index getter function not found?
        if fn_name == FN_IDX_GET && args.len() == 2 {
            return Err(Box::new(EvalAltResult::ErrorFunctionNotFound(
                format!(
                    "{} [{}]",
                    self.map_type_name(args[0].type_name()),
                    self.map_type_name(args[1].type_name()),
                ),
                Position::none(),
            )));
        }

        // index setter function not found?
        if fn_name == FN_IDX_SET {
            return Err(Box::new(EvalAltResult::ErrorFunctionNotFound(
                format!(
                    "{} [{}]=",
                    self.map_type_name(args[0].type_name()),
                    self.map_type_name(args[1].type_name()),
                ),
                Position::none(),
            )));
        }

        // Raise error
        Err(Box::new(EvalAltResult::ErrorFunctionNotFound(
            format!(
                "{} ({})",
                fn_name,
                args.iter()
                    .map(|name| if name.is::<ImmutableString>() {
                        "&str | ImmutableString"
                    } else {
                        self.map_type_name((*name).type_name())
                    })
                    .collect::<Vec<_>>()
                    .join(", ")
            ),
            Position::none(),
        )))
    }

    /// Call a script-defined function.
    /// Position in `EvalAltResult` is None and must be set afterwards.
    ///
    /// ## WARNING
    ///
    /// Function call arguments may be _consumed_ when the function requires them to be passed by value.
    /// All function arguments not in the first position are always passed by value and thus consumed.
    /// **DO NOT** reuse the argument values unless for the first `&mut` argument - all others are silently replaced by `()`!
    pub(crate) fn call_script_fn(
        &self,
        scope: &mut Scope,
        mods: &mut Imports,
        state: &mut State,
        lib: &Module,
        this_ptr: &mut Option<&mut Dynamic>,
        fn_name: &str,
        fn_def: &ScriptFnDef,
        args: &mut FnCallArgs,
        level: usize,
    ) -> Result<Dynamic, Box<EvalAltResult>> {
        let orig_scope_level = state.scope_level;
        state.scope_level += 1;

        let prev_scope_len = scope.len();
        let prev_mods_len = mods.len();

        // Put arguments into scope as variables
        // Actually consume the arguments instead of cloning them
        scope.extend(
            fn_def
                .params
                .iter()
                .zip(args.iter_mut().map(|v| mem::take(*v)))
                .map(|(name, value)| {
                    let var_name = unsafe_cast_var_name_to_lifetime(name.as_str(), state);
                    (var_name, ScopeEntryType::Normal, value)
                }),
        );

        // Evaluate the function at one higher level of call depth
        let result = self
            .eval_stmt(scope, mods, state, lib, this_ptr, &fn_def.body, level + 1)
            .or_else(|err| match *err {
                // Convert return statement to return value
                EvalAltResult::Return(x, _) => Ok(x),
                EvalAltResult::ErrorInFunctionCall(name, err, _) => {
                    Err(Box::new(EvalAltResult::ErrorInFunctionCall(
                        format!("{} > {}", fn_name, name),
                        err,
                        Position::none(),
                    )))
                }
                _ => Err(Box::new(EvalAltResult::ErrorInFunctionCall(
                    fn_name.to_string(),
                    err,
                    Position::none(),
                ))),
            });

        // Remove all local variables
        scope.rewind(prev_scope_len);
        mods.truncate(prev_mods_len);
        state.scope_level = orig_scope_level;

        result
    }

    // Has a system function an override?
    fn has_override(&self, lib: &Module, (hash_fn, hash_script): (u64, u64)) -> bool {
        // NOTE: We skip script functions for global_module and packages, and native functions for lib

        // First check script-defined functions
        lib.contains_fn(hash_script)
        //|| lib.contains_fn(hash_fn)
        // Then check registered functions
        //|| self.global_module.contains_fn(hash_script)
        || self.global_module.contains_fn(hash_fn)
        // Then check packages
        //|| self.packages.contains_fn(hash_script)
        || self.packages.contains_fn(hash_fn)
    }

    /// Perform an actual function call, taking care of special functions
    /// Position in `EvalAltResult` is None and must be set afterwards.
    ///
    /// ## WARNING
    ///
    /// Function call arguments may be _consumed_ when the function requires them to be passed by value.
    /// All function arguments not in the first position are always passed by value and thus consumed.
    /// **DO NOT** reuse the argument values unless for the first `&mut` argument - all others are silently replaced by `()`!
    fn exec_fn_call(
        &self,
        state: &mut State,
        lib: &Module,
        fn_name: &str,
        native_only: bool,
        hash_script: u64,
        args: &mut FnCallArgs,
        is_ref: bool,
        is_method: bool,
        def_val: Option<&Dynamic>,
        level: usize,
    ) -> Result<(Dynamic, bool), Box<EvalAltResult>> {
        // Qualifiers (none) + function name + number of arguments + argument `TypeId`'s.
        let arg_types = args.iter().map(|a| a.type_id());
        let hash_fn = calc_fn_hash(empty(), fn_name, args.len(), arg_types);
        let hashes = (hash_fn, if native_only { 0 } else { hash_script });

        match fn_name {
            // type_of
            KEYWORD_TYPE_OF if args.len() == 1 && !self.has_override(lib, hashes) => Ok((
                self.map_type_name(args[0].type_name()).to_string().into(),
                false,
            )),

            // Fn
            KEYWORD_FN_PTR if args.len() == 1 && !self.has_override(lib, hashes) => {
                Err(Box::new(EvalAltResult::ErrorRuntime(
                    "'Fn' should not be called in method style. Try Fn(...);".into(),
                    Position::none(),
                )))
            }

            // eval - reaching this point it must be a method-style call
            KEYWORD_EVAL if args.len() == 1 && !self.has_override(lib, hashes) => {
                Err(Box::new(EvalAltResult::ErrorRuntime(
                    "'eval' should not be called in method style. Try eval(...);".into(),
                    Position::none(),
                )))
            }

            // Normal function call
            _ => {
                let mut scope = Scope::new();
                let mut mods = Imports::new();
                self.call_fn_raw(
                    &mut scope, &mut mods, state, lib, fn_name, hashes, args, is_ref, is_method,
                    def_val, level,
                )
            }
        }
    }

    /// Evaluate a text string as a script - used primarily for 'eval'.
    /// Position in `EvalAltResult` is None and must be set afterwards.
    fn eval_script_expr(
        &self,
        scope: &mut Scope,
        mods: &mut Imports,
        state: &mut State,
        lib: &Module,
        script: &Dynamic,
    ) -> Result<Dynamic, Box<EvalAltResult>> {
        let script = script.as_str().map_err(|typ| {
            EvalAltResult::ErrorMismatchOutputType(
                self.map_type_name(type_name::<ImmutableString>()).into(),
                typ.into(),
                Position::none(),
            )
        })?;

        // Compile the script text
        // No optimizations because we only run it once
        let mut ast = self.compile_with_scope_and_optimization_level(
            &Scope::new(),
            &[script],
            OptimizationLevel::None,
        )?;

        // If new functions are defined within the eval string, it is an error
        if ast.lib().num_fn() != 0 {
            return Err(ParseErrorType::WrongFnDefinition.into());
        }

        let statements = mem::take(ast.statements_mut());
        let ast = AST::new(statements, lib.clone());

        // Evaluate the AST
        let (result, operations) = self.eval_ast_with_scope_raw(scope, mods, &ast)?;

        state.operations += operations;
        self.inc_operations(state)?;

        return Ok(result);
    }

    /// Chain-evaluate a dot/index chain.
    /// Position in `EvalAltResult` is None and must be set afterwards.
    fn eval_dot_index_chain_helper(
        &self,
        state: &mut State,
        lib: &Module,
        this_ptr: &mut Option<&mut Dynamic>,
        target: &mut Target,
        rhs: &Expr,
        idx_values: &mut StaticVec<Dynamic>,
        chain_type: ChainType,
        level: usize,
        mut new_val: Option<Dynamic>,
    ) -> Result<(Dynamic, bool), Box<EvalAltResult>> {
        if chain_type == ChainType::None {
            panic!();
        }

        let is_ref = target.is_ref();
        let is_value = target.is_value();

        let next_chain = match rhs {
            Expr::Index(_) => ChainType::Index,
            Expr::Dot(_) => ChainType::Dot,
            _ => ChainType::None,
        };

        // Pop the last index value
        let mut idx_val = idx_values.pop();

        match chain_type {
            #[cfg(not(feature = "no_index"))]
            ChainType::Index => {
                let pos = rhs.position();

                match rhs {
                    // xxx[idx].expr... | xxx[idx][expr]...
                    Expr::Dot(x) | Expr::Index(x) => {
                        let (idx, expr, pos) = x.as_ref();
                        let idx_pos = idx.position();
                        let obj_ptr = &mut self
                            .get_indexed_mut(state, lib, target, idx_val, idx_pos, false, level)?;

                        self.eval_dot_index_chain_helper(
                            state, lib, this_ptr, obj_ptr, expr, idx_values, next_chain, level,
                            new_val,
                        )
                        .map_err(|err| err.new_position(*pos))
                    }
                    // xxx[rhs] = new_val
                    _ if new_val.is_some() => {
                        let mut idx_val2 = idx_val.clone();

                        match self.get_indexed_mut(state, lib, target, idx_val, pos, true, level) {
                            // Indexed value is an owned value - the only possibility is an indexer
                            // Try to call an index setter
                            Ok(obj_ptr) if obj_ptr.is_value() => {
                                let args =
                                    &mut [target.as_mut(), &mut idx_val2, &mut new_val.unwrap()];

                                self.exec_fn_call(
                                    state, lib, FN_IDX_SET, true, 0, args, is_ref, true, None,
                                    level,
                                )
                                .or_else(|err| match *err {
                                    // If there is no index setter, no need to set it back because the indexer is read-only
                                    EvalAltResult::ErrorFunctionNotFound(s, _)
                                        if s == FN_IDX_SET =>
                                    {
                                        Ok(Default::default())
                                    }
                                    _ => Err(err),
                                })?;
                            }
                            // Indexed value is a reference - update directly
                            Ok(ref mut obj_ptr) => {
                                obj_ptr
                                    .set_value(new_val.unwrap())
                                    .map_err(|err| err.new_position(rhs.position()))?;
                            }
                            Err(err) => match *err {
                                // No index getter - try to call an index setter
                                EvalAltResult::ErrorIndexingType(_, _) => {
                                    let args = &mut [
                                        target.as_mut(),
                                        &mut idx_val2,
                                        &mut new_val.unwrap(),
                                    ];

                                    self.exec_fn_call(
                                        state, lib, FN_IDX_SET, true, 0, args, is_ref, true, None,
                                        level,
                                    )?;
                                }
                                // Error
                                err => return Err(Box::new(err)),
                            },
                        }
                        Ok(Default::default())
                    }
                    // xxx[rhs]
                    _ => self
                        .get_indexed_mut(state, lib, target, idx_val, pos, false, level)
                        .map(|v| (v.clone_into_dynamic(), false)),
                }
            }

            #[cfg(not(feature = "no_object"))]
            ChainType::Dot => {
                match rhs {
                    // xxx.fn_name(arg_expr_list)
                    Expr::FnCall(x) if x.1.is_none() => {
                        let ((name, native, pos), _, hash, _, def_val) = x.as_ref();
                        let def_val = def_val.as_ref();

                        // Get a reference to the mutation target Dynamic
                        let (result, updated) = {
                            let obj = target.as_mut();
                            let idx = idx_val.downcast_mut::<StaticVec<Dynamic>>().unwrap();
                            let mut fn_name = name.as_ref();

                            // Check if it is a FnPtr call
                            if fn_name == KEYWORD_FN_PTR_CALL && obj.is::<FnPtr>() {
                                // Redirect function name
                                fn_name = obj.as_str().unwrap();
                                // Recalculate hash
                                let hash = calc_fn_hash(empty(), fn_name, idx.len(), empty());
                                // Arguments are passed as-is
                                let mut arg_values = idx.iter_mut().collect::<StaticVec<_>>();
                                let args = arg_values.as_mut();

                                // Map it to name(args) in function-call style
                                self.exec_fn_call(
                                    state, lib, fn_name, *native, hash, args, false, false,
                                    def_val, level,
                                )
                            } else {
                                let redirected: Option<ImmutableString>;
                                let mut hash = *hash;

                                // Check if it is a map method call in OOP style
                                if let Some(map) = obj.downcast_ref::<Map>() {
                                    if let Some(val) = map.get(fn_name) {
                                        if let Some(f) = val.downcast_ref::<FnPtr>() {
                                            // Remap the function name
                                            redirected = Some(f.get_fn_name().clone());
                                            fn_name = redirected.as_ref().unwrap();

                                            // Recalculate the hash based on the new function name
                                            hash =
                                                calc_fn_hash(empty(), fn_name, idx.len(), empty());
                                        }
                                    }
                                };

                                // Attached object pointer in front of the arguments
                                let mut arg_values =
                                    once(obj).chain(idx.iter_mut()).collect::<StaticVec<_>>();
                                let args = arg_values.as_mut();

                                self.exec_fn_call(
                                    state, lib, fn_name, *native, hash, args, is_ref, true,
                                    def_val, level,
                                )
                            }
                            .map_err(|err| err.new_position(*pos))?
                        };

                        // Feed the changed temp value back
                        if updated && !is_ref && !is_value {
                            let new_val = target.as_mut().clone();
                            target.set_value(new_val)?;
                        }

                        Ok((result, updated))
                    }
                    // xxx.module::fn_name(...) - syntax error
                    Expr::FnCall(_) => unreachable!(),
                    // {xxx:map}.id = ???
                    Expr::Property(x) if target.is::<Map>() && new_val.is_some() => {
                        let ((prop, _, _), pos) = x.as_ref();
                        let index = prop.clone().into();
                        let mut val =
                            self.get_indexed_mut(state, lib, target, index, *pos, true, level)?;

                        val.set_value(new_val.unwrap())
                            .map_err(|err| err.new_position(rhs.position()))?;
                        Ok((Default::default(), true))
                    }
                    // {xxx:map}.id
                    Expr::Property(x) if target.is::<Map>() => {
                        let ((prop, _, _), pos) = x.as_ref();
                        let index = prop.clone().into();
                        let val =
                            self.get_indexed_mut(state, lib, target, index, *pos, false, level)?;

                        Ok((val.clone_into_dynamic(), false))
                    }
                    // xxx.id = ???
                    Expr::Property(x) if new_val.is_some() => {
                        let ((_, _, setter), pos) = x.as_ref();
                        let mut args = [target.as_mut(), new_val.as_mut().unwrap()];
                        self.exec_fn_call(
                            state, lib, setter, true, 0, &mut args, is_ref, true, None, level,
                        )
                        .map(|(v, _)| (v, true))
                        .map_err(|err| err.new_position(*pos))
                    }
                    // xxx.id
                    Expr::Property(x) => {
                        let ((_, getter, _), pos) = x.as_ref();
                        let mut args = [target.as_mut()];
                        self.exec_fn_call(
                            state, lib, getter, true, 0, &mut args, is_ref, true, None, level,
                        )
                        .map(|(v, _)| (v, false))
                        .map_err(|err| err.new_position(*pos))
                    }
                    // {xxx:map}.prop[expr] | {xxx:map}.prop.expr
                    Expr::Index(x) | Expr::Dot(x) if target.is::<Map>() => {
                        let (prop, expr, pos) = x.as_ref();

                        let mut val = if let Expr::Property(p) = prop {
                            let ((prop, _, _), _) = p.as_ref();
                            let index = prop.clone().into();
                            self.get_indexed_mut(state, lib, target, index, *pos, false, level)?
                        } else {
                            unreachable!();
                        };

                        self.eval_dot_index_chain_helper(
                            state, lib, this_ptr, &mut val, expr, idx_values, next_chain, level,
                            new_val,
                        )
                        .map_err(|err| err.new_position(*pos))
                    }
                    // xxx.prop[expr] | xxx.prop.expr
                    Expr::Index(x) | Expr::Dot(x) => {
                        let (prop, expr, pos) = x.as_ref();
                        let args = &mut [target.as_mut(), &mut Default::default()];

                        let (mut val, updated) = if let Expr::Property(p) = prop {
                            let ((_, getter, _), _) = p.as_ref();
                            let args = &mut args[..1];
                            self.exec_fn_call(
                                state, lib, getter, true, 0, args, is_ref, true, None, level,
                            )
                            .map_err(|err| err.new_position(*pos))?
                        } else {
                            unreachable!();
                        };
                        let val = &mut val;
                        let target = &mut val.into();

                        let (result, may_be_changed) = self
                            .eval_dot_index_chain_helper(
                                state, lib, this_ptr, target, expr, idx_values, next_chain, level,
                                new_val,
                            )
                            .map_err(|err| err.new_position(*pos))?;

                        // Feed the value back via a setter just in case it has been updated
                        if updated || may_be_changed {
                            if let Expr::Property(p) = prop {
                                let ((_, _, setter), _) = p.as_ref();
                                // Re-use args because the first &mut parameter will not be consumed
                                args[1] = val;
                                self.exec_fn_call(
                                    state, lib, setter, true, 0, args, is_ref, true, None, level,
                                )
                                .or_else(|err| match *err {
                                    // If there is no setter, no need to feed it back because the property is read-only
                                    EvalAltResult::ErrorDotExpr(_, _) => Ok(Default::default()),
                                    _ => Err(err.new_position(*pos)),
                                })?;
                            }
                        }

                        Ok((result, may_be_changed))
                    }
                    // Syntax error
                    _ => Err(Box::new(EvalAltResult::ErrorDotExpr(
                        "".into(),
                        rhs.position(),
                    ))),
                }
            }

            _ => unreachable!(),
        }
    }

    /// Evaluate a dot/index chain.
    fn eval_dot_index_chain(
        &self,
        scope: &mut Scope,
        mods: &mut Imports,
        state: &mut State,
        lib: &Module,
        this_ptr: &mut Option<&mut Dynamic>,
        expr: &Expr,
        level: usize,
        new_val: Option<Dynamic>,
    ) -> Result<Dynamic, Box<EvalAltResult>> {
        let ((dot_lhs, dot_rhs, op_pos), chain_type) = match expr {
            Expr::Index(x) => (x.as_ref(), ChainType::Index),
            Expr::Dot(x) => (x.as_ref(), ChainType::Dot),
            _ => unreachable!(),
        };

        let idx_values = &mut StaticVec::new();

        self.eval_indexed_chain(
            scope, mods, state, lib, this_ptr, dot_rhs, idx_values, 0, level,
        )?;

        match dot_lhs {
            // id.??? or id[???]
            Expr::Variable(x) => {
                let (var_name, var_pos) = &x.0;

                self.inc_operations(state)
                    .map_err(|err| err.new_position(*var_pos))?;

                let (target, _, typ, pos) = search_scope(scope, mods, state, this_ptr, dot_lhs)?;

                // Constants cannot be modified
                match typ {
                    ScopeEntryType::Constant if new_val.is_some() => {
                        return Err(Box::new(EvalAltResult::ErrorAssignmentToConstant(
                            var_name.to_string(),
                            pos,
                        )));
                    }
                    ScopeEntryType::Constant | ScopeEntryType::Normal => (),
                }

                let obj_ptr = &mut target.into();
                self.eval_dot_index_chain_helper(
                    state, lib, &mut None, obj_ptr, dot_rhs, idx_values, chain_type, level, new_val,
                )
                .map(|(v, _)| v)
                .map_err(|err| err.new_position(*op_pos))
            }
            // {expr}.??? = ??? or {expr}[???] = ???
            expr if new_val.is_some() => {
                return Err(Box::new(EvalAltResult::ErrorAssignmentToUnknownLHS(
                    expr.position(),
                )));
            }
            // {expr}.??? or {expr}[???]
            expr => {
                let val = self.eval_expr(scope, mods, state, lib, this_ptr, expr, level)?;
                let obj_ptr = &mut val.into();
                self.eval_dot_index_chain_helper(
                    state, lib, this_ptr, obj_ptr, dot_rhs, idx_values, chain_type, level, new_val,
                )
                .map(|(v, _)| v)
                .map_err(|err| err.new_position(*op_pos))
            }
        }
    }

    /// Evaluate a chain of indexes and store the results in a list.
    /// The first few results are stored in the array `list` which is of fixed length.
    /// Any spill-overs are stored in `more`, which is dynamic.
    /// The fixed length array is used to avoid an allocation in the overwhelming cases of just a few levels of indexing.
    /// The total number of values is returned.
    fn eval_indexed_chain(
        &self,
        scope: &mut Scope,
        mods: &mut Imports,
        state: &mut State,
        lib: &Module,
        this_ptr: &mut Option<&mut Dynamic>,
        expr: &Expr,
        idx_values: &mut StaticVec<Dynamic>,
        size: usize,
        level: usize,
    ) -> Result<(), Box<EvalAltResult>> {
        self.inc_operations(state)
            .map_err(|err| err.new_position(expr.position()))?;

        match expr {
            Expr::FnCall(x) if x.1.is_none() => {
                let arg_values =
                    x.3.iter()
                        .map(|arg_expr| {
                            self.eval_expr(scope, mods, state, lib, this_ptr, arg_expr, level)
                        })
                        .collect::<Result<StaticVec<Dynamic>, _>>()?;

                idx_values.push(Dynamic::from(arg_values));
            }
            Expr::FnCall(_) => unreachable!(),
            Expr::Property(_) => idx_values.push(()), // Store a placeholder - no need to copy the property name
            Expr::Index(x) | Expr::Dot(x) => {
                let (lhs, rhs, _) = x.as_ref();

                // Evaluate in left-to-right order
                let lhs_val = match lhs {
                    Expr::Property(_) => Default::default(), // Store a placeholder in case of a property
                    _ => self.eval_expr(scope, mods, state, lib, this_ptr, lhs, level)?,
                };

                // Push in reverse order
                self.eval_indexed_chain(
                    scope, mods, state, lib, this_ptr, rhs, idx_values, size, level,
                )?;

                idx_values.push(lhs_val);
            }
            _ => idx_values.push(self.eval_expr(scope, mods, state, lib, this_ptr, expr, level)?),
        }

        Ok(())
    }

    /// Get the value at the indexed position of a base type
    /// Position in `EvalAltResult` may be None and should be set afterwards.
    fn get_indexed_mut<'a>(
        &self,
        state: &mut State,
        lib: &Module,
        target: &'a mut Target,
        mut idx: Dynamic,
        idx_pos: Position,
        create: bool,
        level: usize,
    ) -> Result<Target<'a>, Box<EvalAltResult>> {
        self.inc_operations(state)?;

        let is_ref = target.is_ref();
        let val = target.as_mut();

        match val {
            #[cfg(not(feature = "no_index"))]
            Dynamic(Union::Array(arr)) => {
                // val_array[idx]
                let index = idx
                    .as_int()
                    .map_err(|_| EvalAltResult::ErrorNumericIndexExpr(idx_pos))?;

                let arr_len = arr.len();

                if index >= 0 {
                    arr.get_mut(index as usize)
                        .map(Target::from)
                        .ok_or_else(|| {
                            Box::new(EvalAltResult::ErrorArrayBounds(arr_len, index, idx_pos))
                        })
                } else {
                    Err(Box::new(EvalAltResult::ErrorArrayBounds(
                        arr_len, index, idx_pos,
                    )))
                }
            }

            #[cfg(not(feature = "no_object"))]
            Dynamic(Union::Map(map)) => {
                // val_map[idx]
                Ok(if create {
                    let index = idx
                        .take_immutable_string()
                        .map_err(|_| EvalAltResult::ErrorStringIndexExpr(idx_pos))?;

                    map.entry(index).or_insert(Default::default()).into()
                } else {
                    let index = idx
                        .downcast_ref::<String>()
                        .ok_or_else(|| EvalAltResult::ErrorStringIndexExpr(idx_pos))?;

                    map.get_mut(index.as_str())
                        .map(Target::from)
                        .unwrap_or_else(|| Target::from(()))
                })
            }

            #[cfg(not(feature = "no_index"))]
            Dynamic(Union::Str(s)) => {
                // val_string[idx]
                let chars_len = s.chars().count();
                let index = idx
                    .as_int()
                    .map_err(|_| EvalAltResult::ErrorNumericIndexExpr(idx_pos))?;

                if index >= 0 {
                    let offset = index as usize;
                    let ch = s.chars().nth(offset).ok_or_else(|| {
                        Box::new(EvalAltResult::ErrorStringBounds(chars_len, index, idx_pos))
                    })?;
                    Ok(Target::StringChar(val, offset, ch.into()))
                } else {
                    Err(Box::new(EvalAltResult::ErrorStringBounds(
                        chars_len, index, idx_pos,
                    )))
                }
            }

            #[cfg(not(feature = "no_index"))]
            _ => {
                let type_name = self.map_type_name(val.type_name());
                let args = &mut [val, &mut idx];
                self.exec_fn_call(
                    state, lib, FN_IDX_GET, true, 0, args, is_ref, true, None, level,
                )
                .map(|(v, _)| v.into())
                .map_err(|_| {
                    Box::new(EvalAltResult::ErrorIndexingType(
                        type_name.into(),
                        Position::none(),
                    ))
                })
            }

            #[cfg(feature = "no_index")]
            _ => Err(Box::new(EvalAltResult::ErrorIndexingType(
                self.map_type_name(val.type_name()).into(),
                Position::none(),
            ))),
        }
    }

    // Evaluate an 'in' expression
    fn eval_in_expr(
        &self,
        scope: &mut Scope,
        mods: &mut Imports,
        state: &mut State,
        lib: &Module,
        this_ptr: &mut Option<&mut Dynamic>,
        lhs: &Expr,
        rhs: &Expr,
        level: usize,
    ) -> Result<Dynamic, Box<EvalAltResult>> {
        self.inc_operations(state)
            .map_err(|err| err.new_position(rhs.position()))?;

        let lhs_value = self.eval_expr(scope, mods, state, lib, this_ptr, lhs, level)?;
        let rhs_value = self.eval_expr(scope, mods, state, lib, this_ptr, rhs, level)?;

        match rhs_value {
            #[cfg(not(feature = "no_index"))]
            Dynamic(Union::Array(mut rhs_value)) => {
                let op = "==";
                let def_value = false.into();
                let mut scope = Scope::new();

                // Call the `==` operator to compare each value
                for value in rhs_value.iter_mut() {
                    let args = &mut [&mut lhs_value.clone(), value];
                    let def_value = Some(&def_value);

                    let hashes = (
                        // Qualifiers (none) + function name + number of arguments + argument `TypeId`'s.
                        calc_fn_hash(empty(), op, args.len(), args.iter().map(|a| a.type_id())),
                        0,
                    );

                    let (r, _) = self
                        .call_fn_raw(
                            &mut scope, mods, state, lib, op, hashes, args, false, false,
                            def_value, level,
                        )
                        .map_err(|err| err.new_position(rhs.position()))?;
                    if r.as_bool().unwrap_or(false) {
                        return Ok(true.into());
                    }
                }

                Ok(false.into())
            }
            #[cfg(not(feature = "no_object"))]
            Dynamic(Union::Map(rhs_value)) => match lhs_value {
                // Only allows String or char
                Dynamic(Union::Str(s)) => Ok(rhs_value.contains_key(s.as_str()).into()),
                Dynamic(Union::Char(c)) => {
                    Ok(rhs_value.contains_key(c.to_string().as_str()).into())
                }
                _ => Err(Box::new(EvalAltResult::ErrorInExpr(lhs.position()))),
            },
            Dynamic(Union::Str(rhs_value)) => match lhs_value {
                // Only allows String or char
                Dynamic(Union::Str(s)) => Ok(rhs_value.contains(s.as_str()).into()),
                Dynamic(Union::Char(c)) => Ok(rhs_value.contains(c).into()),
                _ => Err(Box::new(EvalAltResult::ErrorInExpr(lhs.position()))),
            },
            _ => Err(Box::new(EvalAltResult::ErrorInExpr(rhs.position()))),
        }
    }

    /// Evaluate an expression
    fn eval_expr(
        &self,
        scope: &mut Scope,
        mods: &mut Imports,
        state: &mut State,
        lib: &Module,
        this_ptr: &mut Option<&mut Dynamic>,
        expr: &Expr,
        level: usize,
    ) -> Result<Dynamic, Box<EvalAltResult>> {
        self.inc_operations(state)
            .map_err(|err| err.new_position(expr.position()))?;

        let result = match expr {
            Expr::Expr(x) => self.eval_expr(scope, mods, state, lib, this_ptr, x.as_ref(), level),

            Expr::IntegerConstant(x) => Ok(x.0.into()),
            #[cfg(not(feature = "no_float"))]
            Expr::FloatConstant(x) => Ok(x.0.into()),
            Expr::StringConstant(x) => Ok(x.0.to_string().into()),
            Expr::CharConstant(x) => Ok(x.0.into()),
            Expr::Variable(x) if (x.0).0 == KEYWORD_THIS => {
                if let Some(ref val) = this_ptr {
                    Ok((*val).clone())
                } else {
                    Err(Box::new(EvalAltResult::ErrorUnboundedThis((x.0).1)))
                }
            }
            Expr::Variable(_) => {
                let (val, _, _, _) = search_scope(scope, mods, state, this_ptr, expr)?;
                Ok(val.clone())
            }
            Expr::Property(_) => unreachable!(),

            // Statement block
            Expr::Stmt(x) => self.eval_stmt(scope, mods, state, lib, this_ptr, &x.0, level),

            // var op= rhs
            Expr::Assignment(x) if matches!(x.0, Expr::Variable(_)) => {
                let (lhs_expr, op, rhs_expr, op_pos) = x.as_ref();
                let mut rhs_val =
                    self.eval_expr(scope, mods, state, lib, this_ptr, rhs_expr, level)?;
                let (lhs_ptr, name, typ, pos) =
                    search_scope(scope, mods, state, this_ptr, lhs_expr)?;
                self.inc_operations(state)
                    .map_err(|err| err.new_position(pos))?;

                match typ {
                    // Assignment to constant variable
                    ScopeEntryType::Constant => Err(Box::new(
                        EvalAltResult::ErrorAssignmentToConstant(name.to_string(), pos),
                    )),
                    // Normal assignment
                    ScopeEntryType::Normal if op.is_empty() => {
                        *lhs_ptr = rhs_val;
                        Ok(Default::default())
                    }
                    // Op-assignment - in order of precedence:
                    ScopeEntryType::Normal => {
                        // 1) Native registered overriding function
                        // 2) Built-in implementation
                        // 3) Map to `var = var op rhs`

                        // Qualifiers (none) + function name + number of arguments + argument `TypeId`'s.
                        let arg_types = once(lhs_ptr.type_id()).chain(once(rhs_val.type_id()));
                        let hash_fn = calc_fn_hash(empty(), op, 2, arg_types);

                        if let Some(CallableFunction::Method(func)) = self
                            .global_module
                            .get_fn(hash_fn)
                            .or_else(|| self.packages.get_fn(hash_fn))
                        {
                            // Overriding exact implementation
                            func(self, lib, &mut [lhs_ptr, &mut rhs_val])?;
                        } else if run_builtin_op_assignment(op, lhs_ptr, &rhs_val)?.is_none() {
                            // Not built in, map to `var = var op rhs`
                            let op = &op[..op.len() - 1]; // extract operator without =
                            let hash = calc_fn_hash(empty(), op, 2, empty());
                            let args = &mut [&mut lhs_ptr.clone(), &mut rhs_val];

                            // Set variable value
                            *lhs_ptr = self
                                .exec_fn_call(
                                    state, lib, op, true, hash, args, false, false, None, level,
                                )
                                .map(|(v, _)| v)
                                .map_err(|err| err.new_position(*op_pos))?;
                        }
                        Ok(Default::default())
                    }
                }
            }

            // lhs op= rhs
            Expr::Assignment(x) => {
                let (lhs_expr, op, rhs_expr, op_pos) = x.as_ref();
                let mut rhs_val =
                    self.eval_expr(scope, mods, state, lib, this_ptr, rhs_expr, level)?;

                let new_val = Some(if op.is_empty() {
                    // Normal assignment
                    rhs_val
                } else {
                    // Op-assignment - always map to `lhs = lhs op rhs`
                    let op = &op[..op.len() - 1]; // extract operator without =
                    let hash = calc_fn_hash(empty(), op, 2, empty());
                    let args = &mut [
                        &mut self.eval_expr(scope, mods, state, lib, this_ptr, lhs_expr, level)?,
                        &mut rhs_val,
                    ];
                    self.exec_fn_call(state, lib, op, true, hash, args, false, false, None, level)
                        .map(|(v, _)| v)
                        .map_err(|err| err.new_position(*op_pos))?
                });

                match lhs_expr {
                    // name op= rhs
                    Expr::Variable(_) => unreachable!(),
                    // idx_lhs[idx_expr] op= rhs
                    #[cfg(not(feature = "no_index"))]
                    Expr::Index(_) => {
                        self.eval_dot_index_chain(
                            scope, mods, state, lib, this_ptr, lhs_expr, level, new_val,
                        )?;
                        Ok(Default::default())
                    }
                    // dot_lhs.dot_rhs op= rhs
                    #[cfg(not(feature = "no_object"))]
                    Expr::Dot(_) => {
                        self.eval_dot_index_chain(
                            scope, mods, state, lib, this_ptr, lhs_expr, level, new_val,
                        )?;
                        Ok(Default::default())
                    }
                    // Error assignment to constant
                    expr if expr.is_constant() => {
                        Err(Box::new(EvalAltResult::ErrorAssignmentToConstant(
                            expr.get_constant_str(),
                            expr.position(),
                        )))
                    }
                    // Syntax error
                    expr => Err(Box::new(EvalAltResult::ErrorAssignmentToUnknownLHS(
                        expr.position(),
                    ))),
                }
            }

            // lhs[idx_expr]
            #[cfg(not(feature = "no_index"))]
            Expr::Index(_) => {
                self.eval_dot_index_chain(scope, mods, state, lib, this_ptr, expr, level, None)
            }

            // lhs.dot_rhs
            #[cfg(not(feature = "no_object"))]
            Expr::Dot(_) => {
                self.eval_dot_index_chain(scope, mods, state, lib, this_ptr, expr, level, None)
            }

            #[cfg(not(feature = "no_index"))]
            Expr::Array(x) => Ok(Dynamic(Union::Array(Box::new(
                x.0.iter()
                    .map(|item| self.eval_expr(scope, mods, state, lib, this_ptr, item, level))
                    .collect::<Result<Vec<_>, _>>()?,
            )))),

            #[cfg(not(feature = "no_object"))]
            Expr::Map(x) => Ok(Dynamic(Union::Map(Box::new(
                x.0.iter()
                    .map(|((key, _), expr)| {
                        self.eval_expr(scope, mods, state, lib, this_ptr, expr, level)
                            .map(|val| (key.clone(), val))
                    })
                    .collect::<Result<HashMap<_, _>, _>>()?,
            )))),

            // Normal function call
            Expr::FnCall(x) if x.1.is_none() => {
                let ((name, native, pos), _, hash, args_expr, def_val) = x.as_ref();
                let def_val = def_val.as_ref();

                // Handle Fn()
                if name == KEYWORD_FN_PTR && args_expr.len() == 1 {
                    let hash_fn =
                        calc_fn_hash(empty(), name, 1, once(TypeId::of::<ImmutableString>()));

                    if !self.has_override(lib, (hash_fn, *hash)) {
                        // Fn - only in function call style
                        let expr = args_expr.get(0);
                        let arg_value =
                            self.eval_expr(scope, mods, state, lib, this_ptr, expr, level)?;
                        return arg_value
                            .take_immutable_string()
                            .map_err(|typ| {
                                Box::new(EvalAltResult::ErrorMismatchOutputType(
                                    self.map_type_name(type_name::<ImmutableString>()).into(),
                                    typ.into(),
                                    expr.position(),
                                ))
                            })
                            .and_then(|s| {
                                if is_valid_identifier(s.chars()) {
                                    Ok(s)
                                } else {
                                    Err(Box::new(EvalAltResult::ErrorFunctionNotFound(
                                        s.to_string(),
                                        expr.position(),
                                    )))
                                }
                            })
                            .map(|s| FnPtr::from(s).into());
                    }
                }

                // Handle eval()
                if name == KEYWORD_EVAL && args_expr.len() == 1 {
                    let hash_fn =
                        calc_fn_hash(empty(), name, 1, once(TypeId::of::<ImmutableString>()));

                    if !self.has_override(lib, (hash_fn, *hash)) {
                        // eval - only in function call style
                        let prev_len = scope.len();
                        let expr = args_expr.get(0);
                        let script =
                            self.eval_expr(scope, mods, state, lib, this_ptr, expr, level)?;
                        let result = self
                            .eval_script_expr(scope, mods, state, lib, &script)
                            .map_err(|err| err.new_position(expr.position()));

                        if scope.len() != prev_len {
                            // IMPORTANT! If the eval defines new variables in the current scope,
                            //            all variable offsets from this point on will be mis-aligned.
                            state.always_search = true;
                        }

                        return result;
                    }
                }

                // Normal function call - except for Fn and eval (handled above)
                let mut arg_values: StaticVec<Dynamic>;
                let mut args: StaticVec<_>;
                let mut is_ref = false;

                if args_expr.is_empty() {
                    // No arguments
                    args = Default::default();
                } else {
                    // See if the first argument is a variable, if so, convert to method-call style
                    // in order to leverage potential &mut first argument and avoid cloning the value
                    match args_expr.get(0) {
                        // func(x, ...) -> x.func(...)
                        lhs @ Expr::Variable(_) => {
                            arg_values = args_expr
                                .iter()
                                .skip(1)
                                .map(|expr| {
                                    self.eval_expr(scope, mods, state, lib, this_ptr, expr, level)
                                })
                                .collect::<Result<_, _>>()?;

                            let (target, _, _, pos) =
                                search_scope(scope, mods, state, this_ptr, lhs)?;

                            self.inc_operations(state)
                                .map_err(|err| err.new_position(pos))?;

                            args = once(target).chain(arg_values.iter_mut()).collect();

                            is_ref = true;
                        }
                        // func(..., ...)
                        _ => {
                            arg_values = args_expr
                                .iter()
                                .map(|expr| {
                                    self.eval_expr(scope, mods, state, lib, this_ptr, expr, level)
                                })
                                .collect::<Result<_, _>>()?;

                            args = arg_values.iter_mut().collect();
                        }
                    }
                }

                let args = args.as_mut();
                self.exec_fn_call(
                    state, lib, name, *native, *hash, args, is_ref, false, def_val, level,
                )
                .map(|(v, _)| v)
                .map_err(|err| err.new_position(*pos))
            }

            // Module-qualified function call
            Expr::FnCall(x) if x.1.is_some() => {
                let ((name, _, pos), modules, hash_script, args_expr, def_val) = x.as_ref();
                let modules = modules.as_ref().unwrap();

                let mut arg_values = args_expr
                    .iter()
                    .map(|expr| self.eval_expr(scope, mods, state, lib, this_ptr, expr, level))
                    .collect::<Result<StaticVec<_>, _>>()?;

                let mut args: StaticVec<_> = arg_values.iter_mut().collect();

                let module = search_imports(mods, state, modules)?;

                // First search in script-defined functions (can override built-in)
                let func = match module.get_qualified_fn(*hash_script) {
                    Err(err) if matches!(*err, EvalAltResult::ErrorFunctionNotFound(_, _)) => {
                        // Then search in Rust functions
                        self.inc_operations(state)
                            .map_err(|err| err.new_position(*pos))?;

                        // Qualified Rust functions are indexed in two steps:
                        // 1) Calculate a hash in a similar manner to script-defined functions,
                        //    i.e. qualifiers + function name + number of arguments.
                        // 2) Calculate a second hash with no qualifiers, empty function name,
                        //    zero number of arguments, and the actual list of argument `TypeId`'.s
                        let hash_fn_args =
                            calc_fn_hash(empty(), "", 0, args.iter().map(|a| a.type_id()));
                        // 3) The final hash is the XOR of the two hashes.
                        let hash_qualified_fn = *hash_script ^ hash_fn_args;

                        module.get_qualified_fn(hash_qualified_fn)
                    }
                    r => r,
                };

                match func {
                    #[cfg(not(feature = "no_function"))]
                    Ok(f) if f.is_script() => {
                        let args = args.as_mut();
                        let fn_def = f.get_fn_def();
                        let mut scope = Scope::new();
                        let mut mods = Imports::new();
                        self.call_script_fn(
                            &mut scope, &mut mods, state, lib, &mut None, name, fn_def, args, level,
                        )
                        .map_err(|err| err.new_position(*pos))
                    }
<<<<<<< HEAD
                    Ok(f) if f.is_plugin_fn() => f.get_plugin_fn().call(args.as_mut(), *pos),
                    Ok(f) => {
                        f.get_native_fn()(self, args.as_mut()).map_err(|err| err.new_position(*pos))
                    }
=======
                    Ok(f) => f.get_native_fn()(self, lib, args.as_mut())
                        .map_err(|err| err.new_position(*pos)),
>>>>>>> 3e45d5d9
                    Err(err) => match *err {
                        EvalAltResult::ErrorFunctionNotFound(_, _) if def_val.is_some() => {
                            Ok(def_val.clone().unwrap())
                        }
                        EvalAltResult::ErrorFunctionNotFound(_, _) => {
                            Err(Box::new(EvalAltResult::ErrorFunctionNotFound(
                                format!("{}{}", modules, name),
                                *pos,
                            )))
                        }
                        _ => Err(err.new_position(*pos)),
                    },
                }
            }

            Expr::In(x) => self.eval_in_expr(scope, mods, state, lib, this_ptr, &x.0, &x.1, level),

            Expr::And(x) => {
                let (lhs, rhs, _) = x.as_ref();
                Ok((self
                    .eval_expr(scope, mods, state, lib, this_ptr, lhs, level)?
                    .as_bool()
                    .map_err(|_| {
                        EvalAltResult::ErrorBooleanArgMismatch("AND".into(), lhs.position())
                    })?
                    && // Short-circuit using &&
                self
                    .eval_expr(scope, mods, state, lib, this_ptr, rhs, level)?
                    .as_bool()
                    .map_err(|_| {
                        EvalAltResult::ErrorBooleanArgMismatch("AND".into(), rhs.position())
                    })?)
                .into())
            }

            Expr::Or(x) => {
                let (lhs, rhs, _) = x.as_ref();
                Ok((self
                    .eval_expr(scope, mods, state, lib, this_ptr, lhs, level)?
                    .as_bool()
                    .map_err(|_| {
                        EvalAltResult::ErrorBooleanArgMismatch("OR".into(), lhs.position())
                    })?
                    || // Short-circuit using ||
                self
                    .eval_expr(scope, mods, state, lib, this_ptr, rhs, level)?
                    .as_bool()
                    .map_err(|_| {
                        EvalAltResult::ErrorBooleanArgMismatch("OR".into(), rhs.position())
                    })?)
                .into())
            }

            Expr::True(_) => Ok(true.into()),
            Expr::False(_) => Ok(false.into()),
            Expr::Unit(_) => Ok(().into()),

            _ => unreachable!(),
        };

        self.check_data_size(result)
            .map_err(|err| err.new_position(expr.position()))
    }

    /// Evaluate a statement
    pub(crate) fn eval_stmt(
        &self,
        scope: &mut Scope,
        mods: &mut Imports,
        state: &mut State,
        lib: &Module,
        this_ptr: &mut Option<&mut Dynamic>,
        stmt: &Stmt,
        level: usize,
    ) -> Result<Dynamic, Box<EvalAltResult>> {
        self.inc_operations(state)
            .map_err(|err| err.new_position(stmt.position()))?;

        let result = match stmt {
            // No-op
            Stmt::Noop(_) => Ok(Default::default()),

            // Expression as statement
            Stmt::Expr(expr) => self.eval_expr(scope, mods, state, lib, this_ptr, expr, level),

            // Block scope
            Stmt::Block(x) => {
                let prev_scope_len = scope.len();
                let prev_mods_len = mods.len();
                state.scope_level += 1;

                let result = x.0.iter().try_fold(Default::default(), |_, stmt| {
                    self.eval_stmt(scope, mods, state, lib, this_ptr, stmt, level)
                });

                scope.rewind(prev_scope_len);
                mods.truncate(prev_mods_len);
                state.scope_level -= 1;

                // The impact of an eval statement goes away at the end of a block
                // because any new variables introduced will go out of scope
                state.always_search = false;

                result
            }

            // If-else statement
            Stmt::IfThenElse(x) => {
                let (expr, if_block, else_block) = x.as_ref();

                self.eval_expr(scope, mods, state, lib, this_ptr, expr, level)?
                    .as_bool()
                    .map_err(|_| Box::new(EvalAltResult::ErrorLogicGuard(expr.position())))
                    .and_then(|guard_val| {
                        if guard_val {
                            self.eval_stmt(scope, mods, state, lib, this_ptr, if_block, level)
                        } else if let Some(stmt) = else_block {
                            self.eval_stmt(scope, mods, state, lib, this_ptr, stmt, level)
                        } else {
                            Ok(Default::default())
                        }
                    })
            }

            // While loop
            Stmt::While(x) => loop {
                let (expr, body) = x.as_ref();

                match self
                    .eval_expr(scope, mods, state, lib, this_ptr, expr, level)?
                    .as_bool()
                {
                    Ok(true) => {
                        match self.eval_stmt(scope, mods, state, lib, this_ptr, body, level) {
                            Ok(_) => (),
                            Err(err) => match *err {
                                EvalAltResult::ErrorLoopBreak(false, _) => (),
                                EvalAltResult::ErrorLoopBreak(true, _) => {
                                    return Ok(Default::default())
                                }
                                _ => return Err(err),
                            },
                        }
                    }
                    Ok(false) => return Ok(Default::default()),
                    Err(_) => {
                        return Err(Box::new(EvalAltResult::ErrorLogicGuard(expr.position())))
                    }
                }
            },

            // Loop statement
            Stmt::Loop(body) => loop {
                match self.eval_stmt(scope, mods, state, lib, this_ptr, body, level) {
                    Ok(_) => (),
                    Err(err) => match *err {
                        EvalAltResult::ErrorLoopBreak(false, _) => (),
                        EvalAltResult::ErrorLoopBreak(true, _) => return Ok(Default::default()),
                        _ => return Err(err),
                    },
                }
            },

            // For loop
            Stmt::For(x) => {
                let (name, expr, stmt) = x.as_ref();
                let iter_type = self.eval_expr(scope, mods, state, lib, this_ptr, expr, level)?;
                let tid = iter_type.type_id();

                if let Some(func) = self
                    .global_module
                    .get_iter(tid)
                    .or_else(|| self.packages.get_iter(tid))
                {
                    // Add the loop variable
                    let var_name = unsafe_cast_var_name_to_lifetime(name, &state);
                    scope.push(var_name, ());
                    let index = scope.len() - 1;
                    state.scope_level += 1;

                    for loop_var in func(iter_type) {
                        *scope.get_mut(index).0 = loop_var;
                        self.inc_operations(state)
                            .map_err(|err| err.new_position(stmt.position()))?;

                        match self.eval_stmt(scope, mods, state, lib, this_ptr, stmt, level) {
                            Ok(_) => (),
                            Err(err) => match *err {
                                EvalAltResult::ErrorLoopBreak(false, _) => (),
                                EvalAltResult::ErrorLoopBreak(true, _) => break,
                                _ => return Err(err),
                            },
                        }
                    }

                    scope.rewind(scope.len() - 1);
                    state.scope_level -= 1;
                    Ok(Default::default())
                } else {
                    Err(Box::new(EvalAltResult::ErrorFor(x.1.position())))
                }
            }

            // Continue statement
            Stmt::Continue(pos) => Err(Box::new(EvalAltResult::ErrorLoopBreak(false, *pos))),

            // Break statement
            Stmt::Break(pos) => Err(Box::new(EvalAltResult::ErrorLoopBreak(true, *pos))),

            // Return value
            Stmt::ReturnWithVal(x) if x.1.is_some() && (x.0).0 == ReturnType::Return => {
                Err(Box::new(EvalAltResult::Return(
                    self.eval_expr(
                        scope,
                        mods,
                        state,
                        lib,
                        this_ptr,
                        x.1.as_ref().unwrap(),
                        level,
                    )?,
                    (x.0).1,
                )))
            }

            // Empty return
            Stmt::ReturnWithVal(x) if (x.0).0 == ReturnType::Return => {
                Err(Box::new(EvalAltResult::Return(Default::default(), (x.0).1)))
            }

            // Throw value
            Stmt::ReturnWithVal(x) if x.1.is_some() && (x.0).0 == ReturnType::Exception => {
                let val = self.eval_expr(
                    scope,
                    mods,
                    state,
                    lib,
                    this_ptr,
                    x.1.as_ref().unwrap(),
                    level,
                )?;
                Err(Box::new(EvalAltResult::ErrorRuntime(
                    val.take_string().unwrap_or_else(|_| "".into()),
                    (x.0).1,
                )))
            }

            // Empty throw
            Stmt::ReturnWithVal(x) if (x.0).0 == ReturnType::Exception => {
                Err(Box::new(EvalAltResult::ErrorRuntime("".into(), (x.0).1)))
            }

            Stmt::ReturnWithVal(_) => unreachable!(),

            // Let statement
            Stmt::Let(x) if x.1.is_some() => {
                let ((var_name, _), expr) = x.as_ref();
                let val = self.eval_expr(
                    scope,
                    mods,
                    state,
                    lib,
                    this_ptr,
                    expr.as_ref().unwrap(),
                    level,
                )?;
                let var_name = unsafe_cast_var_name_to_lifetime(var_name, &state);
                scope.push_dynamic_value(var_name, ScopeEntryType::Normal, val, false);
                Ok(Default::default())
            }

            Stmt::Let(x) => {
                let ((var_name, _), _) = x.as_ref();
                let var_name = unsafe_cast_var_name_to_lifetime(var_name, &state);
                scope.push(var_name, ());
                Ok(Default::default())
            }

            // Const statement
            Stmt::Const(x) if x.1.is_constant() => {
                let ((var_name, _), expr) = x.as_ref();
                let val = self.eval_expr(scope, mods, state, lib, this_ptr, &expr, level)?;
                let var_name = unsafe_cast_var_name_to_lifetime(var_name, &state);
                scope.push_dynamic_value(var_name, ScopeEntryType::Constant, val, true);
                Ok(Default::default())
            }

            // Const expression not constant
            Stmt::Const(_) => unreachable!(),

            // Import statement
            Stmt::Import(x) => {
                let (expr, (name, pos)) = x.as_ref();

                // Guard against too many modules
                if state.modules >= self.max_modules {
                    return Err(Box::new(EvalAltResult::ErrorTooManyModules(*pos)));
                }

                if let Some(path) = self
                    .eval_expr(scope, mods, state, lib, this_ptr, &expr, level)?
                    .try_cast::<ImmutableString>()
                {
                    #[cfg(not(feature = "no_module"))]
                    if let Some(resolver) = &self.module_resolver {
                        let mut module = resolver.resolve(self, &path, expr.position())?;
                        module.index_all_sub_modules();
                        mods.push((name.clone().into(), module));

                        state.modules += 1;

                        Ok(Default::default())
                    } else {
                        Err(Box::new(EvalAltResult::ErrorModuleNotFound(
                            path.to_string(),
                            expr.position(),
                        )))
                    }

                    #[cfg(feature = "no_module")]
                    Ok(Default::default())
                } else {
                    Err(Box::new(EvalAltResult::ErrorImportExpr(expr.position())))
                }
            }

            // Export statement
            Stmt::Export(list) => {
                for ((id, id_pos), rename) in list.iter() {
                    // Mark scope variables as public
                    if let Some(index) = scope.get_index(id).map(|(i, _)| i) {
                        let alias = rename
                            .as_ref()
                            .map(|(n, _)| n.clone())
                            .unwrap_or_else(|| id.clone());

                        scope.set_entry_alias(index, alias);
                    } else {
                        return Err(Box::new(EvalAltResult::ErrorVariableNotFound(
                            id.into(),
                            *id_pos,
                        )));
                    }
                }
                Ok(Default::default())
            }
        };

        self.check_data_size(result)
            .map_err(|err| err.new_position(stmt.position()))
    }

    /// Check a result to ensure that the data size is within allowable limit.
    /// Position in `EvalAltResult` may be None and should be set afterwards.
    fn check_data_size(
        &self,
        result: Result<Dynamic, Box<EvalAltResult>>,
    ) -> Result<Dynamic, Box<EvalAltResult>> {
        #[cfg(feature = "unchecked")]
        return result;

        // If no data size limits, just return
        if self.max_string_size + self.max_array_size + self.max_map_size == 0 {
            return result;
        }

        // Recursively calculate the size of a value (especially `Array` and `Map`)
        fn calc_size(value: &Dynamic) -> (usize, usize, usize) {
            match value {
                #[cfg(not(feature = "no_index"))]
                Dynamic(Union::Array(arr)) => {
                    let mut arrays = 0;
                    let mut maps = 0;

                    arr.iter().for_each(|value| match value {
                        Dynamic(Union::Array(_)) => {
                            let (a, m, _) = calc_size(value);
                            arrays += a;
                            maps += m;
                        }
                        #[cfg(not(feature = "no_object"))]
                        Dynamic(Union::Map(_)) => {
                            let (a, m, _) = calc_size(value);
                            arrays += a;
                            maps += m;
                        }
                        _ => arrays += 1,
                    });

                    (arrays, maps, 0)
                }
                #[cfg(not(feature = "no_object"))]
                Dynamic(Union::Map(map)) => {
                    let mut arrays = 0;
                    let mut maps = 0;

                    map.values().for_each(|value| match value {
                        #[cfg(not(feature = "no_index"))]
                        Dynamic(Union::Array(_)) => {
                            let (a, m, _) = calc_size(value);
                            arrays += a;
                            maps += m;
                        }
                        Dynamic(Union::Map(_)) => {
                            let (a, m, _) = calc_size(value);
                            arrays += a;
                            maps += m;
                        }
                        _ => maps += 1,
                    });

                    (arrays, maps, 0)
                }
                Dynamic(Union::Str(s)) => (0, 0, s.len()),
                _ => (0, 0, 0),
            }
        }

        match result {
            // Simply return all errors
            Err(_) => return result,
            // String with limit
            Ok(Dynamic(Union::Str(_))) if self.max_string_size > 0 => (),
            // Array with limit
            #[cfg(not(feature = "no_index"))]
            Ok(Dynamic(Union::Array(_))) if self.max_array_size > 0 => (),
            // Map with limit
            #[cfg(not(feature = "no_object"))]
            Ok(Dynamic(Union::Map(_))) if self.max_map_size > 0 => (),
            // Everything else is simply returned
            Ok(_) => return result,
        };

        let (arr, map, s) = calc_size(result.as_ref().unwrap());

        if s > self.max_string_size {
            Err(Box::new(EvalAltResult::ErrorDataTooLarge(
                "Length of string".to_string(),
                self.max_string_size,
                s,
                Position::none(),
            )))
        } else if arr > self.max_array_size {
            Err(Box::new(EvalAltResult::ErrorDataTooLarge(
                "Size of array".to_string(),
                self.max_array_size,
                arr,
                Position::none(),
            )))
        } else if map > self.max_map_size {
            Err(Box::new(EvalAltResult::ErrorDataTooLarge(
                "Number of properties in object map".to_string(),
                self.max_map_size,
                map,
                Position::none(),
            )))
        } else {
            result
        }
    }

    /// Check if the number of operations stay within limit.
    /// Position in `EvalAltResult` is None and must be set afterwards.
    fn inc_operations(&self, state: &mut State) -> Result<(), Box<EvalAltResult>> {
        state.operations += 1;

        #[cfg(not(feature = "unchecked"))]
        // Guard against too many operations
        if self.max_operations > 0 && state.operations > self.max_operations {
            return Err(Box::new(EvalAltResult::ErrorTooManyOperations(
                Position::none(),
            )));
        }

        // Report progress - only in steps
        if let Some(progress) = &self.progress {
            if !progress(&state.operations) {
                // Terminate script if progress returns false
                return Err(Box::new(EvalAltResult::ErrorTerminated(Position::none())));
            }
        }

        Ok(())
    }

    /// Map a type_name into a pretty-print name
    pub(crate) fn map_type_name<'a>(&'a self, name: &'a str) -> &'a str {
        self.type_names
            .as_ref()
            .and_then(|t| t.get(name).map(String::as_str))
            .unwrap_or(map_std_type_name(name))
    }
}

/// Build in common binary operator implementations to avoid the cost of calling a registered function.
fn run_builtin_binary_op(
    op: &str,
    x: &Dynamic,
    y: &Dynamic,
) -> Result<Option<Dynamic>, Box<EvalAltResult>> {
    use crate::packages::arithmetic::*;

    let args_type = x.type_id();

    if y.type_id() != args_type {
        return Ok(None);
    }

    if args_type == TypeId::of::<INT>() {
        let x = *x.downcast_ref::<INT>().unwrap();
        let y = *y.downcast_ref::<INT>().unwrap();

        #[cfg(not(feature = "unchecked"))]
        match op {
            "+" => return add(x, y).map(Into::into).map(Some),
            "-" => return sub(x, y).map(Into::into).map(Some),
            "*" => return mul(x, y).map(Into::into).map(Some),
            "/" => return div(x, y).map(Into::into).map(Some),
            "%" => return modulo(x, y).map(Into::into).map(Some),
            "~" => return pow_i_i(x, y).map(Into::into).map(Some),
            ">>" => return shr(x, y).map(Into::into).map(Some),
            "<<" => return shl(x, y).map(Into::into).map(Some),
            _ => (),
        }

        #[cfg(feature = "unchecked")]
        match op {
            "+" => return Ok(Some((x + y).into())),
            "-" => return Ok(Some((x - y).into())),
            "*" => return Ok(Some((x * y).into())),
            "/" => return Ok(Some((x / y).into())),
            "%" => return Ok(Some((x % y).into())),
            "~" => return pow_i_i_u(x, y).map(Into::into).map(Some),
            ">>" => return shr_u(x, y).map(Into::into).map(Some),
            "<<" => return shl_u(x, y).map(Into::into).map(Some),
            _ => (),
        }

        match op {
            "==" => return Ok(Some((x == y).into())),
            "!=" => return Ok(Some((x != y).into())),
            ">" => return Ok(Some((x > y).into())),
            ">=" => return Ok(Some((x >= y).into())),
            "<" => return Ok(Some((x < y).into())),
            "<=" => return Ok(Some((x <= y).into())),
            "&" => return Ok(Some((x & y).into())),
            "|" => return Ok(Some((x | y).into())),
            "^" => return Ok(Some((x ^ y).into())),
            _ => (),
        }
    } else if args_type == TypeId::of::<bool>() {
        let x = *x.downcast_ref::<bool>().unwrap();
        let y = *y.downcast_ref::<bool>().unwrap();

        match op {
            "&" => return Ok(Some((x && y).into())),
            "|" => return Ok(Some((x || y).into())),
            "^" => return Ok(Some((x ^ y).into())),
            "==" => return Ok(Some((x == y).into())),
            "!=" => return Ok(Some((x != y).into())),
            _ => (),
        }
    } else if args_type == TypeId::of::<ImmutableString>() {
        let x = x.downcast_ref::<ImmutableString>().unwrap();
        let y = y.downcast_ref::<ImmutableString>().unwrap();

        match op {
            "+" => return Ok(Some((x + y).into())),
            "==" => return Ok(Some((x == y).into())),
            "!=" => return Ok(Some((x != y).into())),
            ">" => return Ok(Some((x > y).into())),
            ">=" => return Ok(Some((x >= y).into())),
            "<" => return Ok(Some((x < y).into())),
            "<=" => return Ok(Some((x <= y).into())),
            _ => (),
        }
    } else if args_type == TypeId::of::<char>() {
        let x = *x.downcast_ref::<char>().unwrap();
        let y = *y.downcast_ref::<char>().unwrap();

        match op {
            "==" => return Ok(Some((x == y).into())),
            "!=" => return Ok(Some((x != y).into())),
            ">" => return Ok(Some((x > y).into())),
            ">=" => return Ok(Some((x >= y).into())),
            "<" => return Ok(Some((x < y).into())),
            "<=" => return Ok(Some((x <= y).into())),
            _ => (),
        }
    } else if args_type == TypeId::of::<()>() {
        match op {
            "==" => return Ok(Some(true.into())),
            "!=" | ">" | ">=" | "<" | "<=" => return Ok(Some(false.into())),
            _ => (),
        }
    }

    #[cfg(not(feature = "no_float"))]
    if args_type == TypeId::of::<FLOAT>() {
        let x = *x.downcast_ref::<FLOAT>().unwrap();
        let y = *y.downcast_ref::<FLOAT>().unwrap();

        match op {
            "+" => return Ok(Some((x + y).into())),
            "-" => return Ok(Some((x - y).into())),
            "*" => return Ok(Some((x * y).into())),
            "/" => return Ok(Some((x / y).into())),
            "%" => return Ok(Some((x % y).into())),
            "~" => return pow_f_f(x, y).map(Into::into).map(Some),
            "==" => return Ok(Some((x == y).into())),
            "!=" => return Ok(Some((x != y).into())),
            ">" => return Ok(Some((x > y).into())),
            ">=" => return Ok(Some((x >= y).into())),
            "<" => return Ok(Some((x < y).into())),
            "<=" => return Ok(Some((x <= y).into())),
            _ => (),
        }
    }

    Ok(None)
}

/// Build in common operator assignment implementations to avoid the cost of calling a registered function.
fn run_builtin_op_assignment(
    op: &str,
    x: &mut Dynamic,
    y: &Dynamic,
) -> Result<Option<()>, Box<EvalAltResult>> {
    use crate::packages::arithmetic::*;

    let args_type = x.type_id();

    if y.type_id() != args_type {
        return Ok(None);
    }

    if args_type == TypeId::of::<INT>() {
        let x = x.downcast_mut::<INT>().unwrap();
        let y = *y.downcast_ref::<INT>().unwrap();

        #[cfg(not(feature = "unchecked"))]
        match op {
            "+=" => return Ok(Some(*x = add(*x, y)?)),
            "-=" => return Ok(Some(*x = sub(*x, y)?)),
            "*=" => return Ok(Some(*x = mul(*x, y)?)),
            "/=" => return Ok(Some(*x = div(*x, y)?)),
            "%=" => return Ok(Some(*x = modulo(*x, y)?)),
            "~=" => return Ok(Some(*x = pow_i_i(*x, y)?)),
            ">>=" => return Ok(Some(*x = shr(*x, y)?)),
            "<<=" => return Ok(Some(*x = shl(*x, y)?)),
            _ => (),
        }

        #[cfg(feature = "unchecked")]
        match op {
            "+=" => return Ok(Some(*x += y)),
            "-=" => return Ok(Some(*x -= y)),
            "*=" => return Ok(Some(*x *= y)),
            "/=" => return Ok(Some(*x /= y)),
            "%=" => return Ok(Some(*x %= y)),
            "~=" => return Ok(Some(*x = pow_i_i_u(*x, y)?)),
            ">>=" => return Ok(Some(*x = shr_u(*x, y)?)),
            "<<=" => return Ok(Some(*x = shl_u(*x, y)?)),
            _ => (),
        }

        match op {
            "&=" => return Ok(Some(*x &= y)),
            "|=" => return Ok(Some(*x |= y)),
            "^=" => return Ok(Some(*x ^= y)),
            _ => (),
        }
    } else if args_type == TypeId::of::<bool>() {
        let x = x.downcast_mut::<bool>().unwrap();
        let y = *y.downcast_ref::<bool>().unwrap();

        match op {
            "&=" => return Ok(Some(*x = *x && y)),
            "|=" => return Ok(Some(*x = *x || y)),
            _ => (),
        }
    } else if args_type == TypeId::of::<ImmutableString>() {
        let x = x.downcast_mut::<ImmutableString>().unwrap();
        let y = y.downcast_ref::<ImmutableString>().unwrap();

        match op {
            "+=" => return Ok(Some(*x += y)),
            _ => (),
        }
    }

    #[cfg(not(feature = "no_float"))]
    if args_type == TypeId::of::<FLOAT>() {
        let x = x.downcast_mut::<FLOAT>().unwrap();
        let y = *y.downcast_ref::<FLOAT>().unwrap();

        match op {
            "+=" => return Ok(Some(*x += y)),
            "-=" => return Ok(Some(*x -= y)),
            "*=" => return Ok(Some(*x *= y)),
            "/=" => return Ok(Some(*x /= y)),
            "%=" => return Ok(Some(*x %= y)),
            "~=" => return Ok(Some(*x = pow_f_f(*x, y)?)),
            _ => (),
        }
    }

    Ok(None)
}<|MERGE_RESOLUTION|>--- conflicted
+++ resolved
@@ -1885,15 +1885,9 @@
                         )
                         .map_err(|err| err.new_position(*pos))
                     }
-<<<<<<< HEAD
                     Ok(f) if f.is_plugin_fn() => f.get_plugin_fn().call(args.as_mut(), *pos),
-                    Ok(f) => {
-                        f.get_native_fn()(self, args.as_mut()).map_err(|err| err.new_position(*pos))
-                    }
-=======
                     Ok(f) => f.get_native_fn()(self, lib, args.as_mut())
                         .map_err(|err| err.new_position(*pos)),
->>>>>>> 3e45d5d9
                     Err(err) => match *err {
                         EvalAltResult::ErrorFunctionNotFound(_, _) if def_val.is_some() => {
                             Ok(def_val.clone().unwrap())
