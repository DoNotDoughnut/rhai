--- conflicted
+++ resolved
@@ -1,7 +1,7 @@
 use crate::any::Dynamic;
 use crate::parser::FnDef;
+use crate::plugin::PluginFunction;
 use crate::result::EvalAltResult;
-use crate::token::Position;
 
 use crate::stdlib::{boxed::Box, rc::Rc, sync::Arc};
 
@@ -58,19 +58,15 @@
 
 pub type IteratorFn = fn(Dynamic) -> Box<dyn Iterator<Item = Dynamic>>;
 
-<<<<<<< HEAD
 #[cfg(feature = "sync")]
 pub type SharedPluginFunction = Arc<dyn PluginFunction + Send + Sync>;
 #[cfg(not(feature = "sync"))]
 pub type SharedPluginFunction = Rc<dyn PluginFunction>;
 
-use crate::plugin::PluginFunction;
-=======
 #[cfg(not(feature = "sync"))]
 pub type Callback<T, R> = Box<dyn Fn(&T) -> R + 'static>;
 #[cfg(feature = "sync")]
 pub type Callback<T, R> = Box<dyn Fn(&T) -> R + Send + Sync + 'static>;
->>>>>>> e21d25a0
 
 /// A type encapsulating a function callable by Rhai.
 #[derive(Clone)]
