--- conflicted
+++ resolved
@@ -12,28 +12,6 @@
     ops::{Deref, DerefMut},
     str::FromStr,
 };
-
-<<<<<<< HEAD
-#[cfg(not(feature = "no_float"))]
-use crate::{ast::FloatWrapper, FLOAT};
-
-#[cfg(feature = "decimal")]
-use rust_decimal::Decimal;
-
-#[cfg(not(feature = "no_index"))]
-use crate::{Array, Blob};
-
-#[cfg(not(feature = "no_object"))]
-use crate::Map;
-=======
-#[cfg(not(feature = "no_std"))]
-#[cfg(not(any(target_arch = "wasm32", target_arch = "wasm64")))]
-use std::time::Instant;
-
-#[cfg(not(feature = "no_std"))]
-#[cfg(any(target_arch = "wasm32", target_arch = "wasm64"))]
-use instant::Instant;
->>>>>>> 1290556c
 
 /// The message: data type was checked
 const CHECKED: &str = "data type was checked";
@@ -582,19 +560,12 @@
     if name == type_name::<crate::Map>() {
         return "map";
     }
-<<<<<<< HEAD
-=======
-    #[cfg(not(feature = "no_std"))]
-    if name == type_name::<Instant>() {
-        return "timestamp";
-    }
     if name == type_name::<ExclusiveRange>() {
         return "range";
     }
     if name == type_name::<InclusiveRange>() {
         return "range=";
     }
->>>>>>> 1290556c
 
     name
 }
